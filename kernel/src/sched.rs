//! Tock's central kernel logic and scheduler trait.
//!
//! Also defines several utility functions to reduce duplicated code between
//! different scheduler implementations.

pub(crate) mod cooperative;
pub(crate) mod mlfq;
pub(crate) mod priority;
pub(crate) mod round_robin;

use core::cell::Cell;
use core::ptr::NonNull;

use crate::callback::{AppId, Callback, CallbackId};
use crate::capabilities;
use crate::common::cells::NumericCellExt;
use crate::common::dynamic_deferred_call::DynamicDeferredCall;
use crate::config;
use crate::debug;
use crate::grant::Grant;
use crate::ipc;
use crate::memop;
use crate::platform::mpu::MPU;
use crate::platform::scheduler_timer::SchedulerTimer;
use crate::platform::watchdog::WatchDog;
use crate::platform::{Chip, Platform};
use crate::process::{self, Task};
use crate::returncode::ReturnCode;
use crate::syscall::{ContextSwitchReason, Syscall};

/// Threshold in microseconds to consider a process's timeslice to be exhausted.
/// That is, Tock will skip re-scheduling a process if its remaining timeslice
/// is less than this threshold.
pub(crate) const MIN_QUANTA_THRESHOLD_US: u32 = 500;

/// Trait which any scheduler must implement.
pub trait Scheduler<C: Chip> {
    /// Decide which process to run next.
    ///
    /// The scheduler must decide whether to run a process, and if so, which
    /// one. If the scheduler chooses not to run a process, it can request that
    /// the chip enter sleep mode.
    ///
    /// If the scheduler selects a process to run it must provide its `AppId`
    /// and an optional timeslice length in microseconds to provide to that
    /// process. If the timeslice is `None`, the process will be run
    /// cooperatively (i.e. without preemption). Otherwise the process will run
    /// with a timeslice set to the specified length.
    fn next(&self, kernel: &Kernel) -> SchedulingDecision;

    /// Inform the scheduler of why the last process stopped executing, and how
    /// long it executed for. Notably, `execution_time_us` will be `None`
    /// if the the scheduler requested this process be run cooperatively.
    fn result(&self, result: StoppedExecutingReason, execution_time_us: Option<u32>);

    /// Tell the scheduler to execute kernel work such as interrupt bottom
    /// halves and dynamic deferred calls. Most schedulers will use this default
    /// implementation, but schedulers which at times wish to defer interrupt
    /// handling will reimplement it.
    ///
    /// Providing this interface allows schedulers to fully manage how the main
    /// kernel loop executes. For example, a more advanced scheduler that
    /// attempts to help processes meet their deadlines may need to defer bottom
    /// half interrupt handling or to selectively service certain interrupts.
    /// Or, a power aware scheduler may want to selectively choose what work to
    /// complete at any time to meet power requirements.
    ///
    /// Custom implementations of this function must be very careful, however,
    /// as this function is called in the core kernel loop.
    unsafe fn execute_kernel_work(&self, chip: &C) {
        chip.service_pending_interrupts();
        DynamicDeferredCall::call_global_instance_while(|| !chip.has_pending_interrupts());
    }

    /// Ask the scheduler whether to take a break from executing userspace
    /// processes to handle kernel tasks. Most schedulers will use this default
    /// implementation, which always prioritizes kernel work, but schedulers
    /// that wish to defer interrupt handling may reimplement it.
    unsafe fn do_kernel_work_now(&self, chip: &C) -> bool {
        chip.has_pending_interrupts()
            || DynamicDeferredCall::global_instance_calls_pending().unwrap_or(false)
    }

    /// Ask the scheduler whether to continue trying to execute a process.
    ///
    /// Once a process is scheduled the kernel will try to execute it until it
    /// has no more work to do or exhausts its timeslice. The kernel will call
    /// this function before every loop to check with the scheduler if it wants
    /// to continue trying to execute this process.
    ///
    /// Most schedulers will use this default implementation, which causes the
    /// `do_process()` loop to return if there are interrupts or deferred calls
    /// that need to be serviced. However, schedulers which wish to defer
    /// interrupt handling may change this, or priority schedulers which wish to
    /// check if the execution of the current process has caused a higher
    /// priority process to become ready (such as in the case of IPC). If this
    /// returns `false`, then `do_process` will exit with a `KernelPreemption`.
    ///
    /// `id` is the identifier of the currently active process.
    unsafe fn continue_process(&self, _id: AppId, chip: &C) -> bool {
        !(chip.has_pending_interrupts()
            || DynamicDeferredCall::global_instance_calls_pending().unwrap_or(false))
    }
}

/// Enum representing the actions the scheduler can request in each call to
/// `scheduler.next()`.
#[derive(Copy, Clone)]
pub enum SchedulingDecision {
    /// Tell the kernel to run the specified process with the passed timeslice.
    /// If `None` is passed as a timeslice, the process will be run
    /// cooperatively.
    RunProcess((AppId, Option<u32>)),

    /// Tell the kernel to go to sleep. Notably, if the scheduler asks the
    /// kernel to sleep when kernel tasks are ready, the kernel will not sleep,
    /// and will instead restart the main loop and call `next()` again.
    TrySleep,
}

/// Main object for the kernel. Each board will need to create one.
pub struct Kernel {
    /// How many "to-do" items exist at any given time. These include
    /// outstanding callbacks and processes in the Running state.
    work: Cell<usize>,

    /// This holds a pointer to the static array of Process pointers.
    processes: &'static [Option<&'static dyn process::ProcessType>],

    /// A counter which keeps track of how many process identifiers have been
    /// created. This is used to create new unique identifiers for processes.
    process_identifier_max: Cell<usize>,

    /// How many grant regions have been setup. This is incremented on every
    /// call to `create_grant()`. We need to explicitly track this so that when
    /// processes are created they can allocated pointers for each grant.
    grant_counter: Cell<usize>,

    /// Flag to mark that grants have been finalized. This means that the kernel
    /// cannot support creating new grants because processes have already been
    /// created and the data structures for grants have already been
    /// established.
    grants_finalized: Cell<bool>,
}

/// Enum used to inform scheduler why a process stopped executing (aka why
/// `do_process()` returned).
#[derive(PartialEq, Eq)]
pub enum StoppedExecutingReason {
    /// The process returned because it is no longer ready to run.
    NoWorkLeft,

    /// The process faulted, and the board restart policy was configured such
    /// that it was not restarted and there was not a kernel panic.
    StoppedFaulted,

    /// The kernel stopped the process.
    Stopped,

    /// The process was preempted because its timeslice expired.
    TimesliceExpired,

    /// The process returned because it was preempted by the kernel. This can
    /// mean that kernel work became ready (most likely because an interrupt
    /// fired and the kernel thread needs to execute the bottom half of the
    /// interrupt), or because the scheduler no longer wants to execute that
    /// process.
    KernelPreemption,
}

impl Kernel {
    pub fn new(processes: &'static [Option<&'static dyn process::ProcessType>]) -> Kernel {
        Kernel {
            work: Cell::new(0),
            processes,
            process_identifier_max: Cell::new(0),
            grant_counter: Cell::new(0),
            grants_finalized: Cell::new(false),
        }
    }

    /// Something was scheduled for a process, so there is more work to do.
    ///
    /// This is only exposed in the core kernel crate.
    pub(crate) fn increment_work(&self) {
        self.work.increment();
    }

    /// Something was scheduled for a process, so there is more work to do.
    ///
    /// This is exposed publicly, but restricted with a capability. The intent
    /// is that external implementations of `ProcessType` need to be able to
    /// indicate there is more process work to do.
    pub fn increment_work_external(
        &self,
        _capability: &dyn capabilities::ExternalProcessCapability,
    ) {
        self.increment_work();
    }

    /// Something finished for a process, so we decrement how much work there is
    /// to do.
    ///
    /// This is only exposed in the core kernel crate.
    pub(crate) fn decrement_work(&self) {
        self.work.decrement();
    }

    /// Something finished for a process, so we decrement how much work there is
    /// to do.
    ///
    /// This is exposed publicly, but restricted with a capability. The intent
    /// is that external implementations of `ProcessType` need to be able to
    /// indicate that some process work has finished.
    pub fn decrement_work_external(
        &self,
        _capability: &dyn capabilities::ExternalProcessCapability,
    ) {
        self.decrement_work();
    }

    /// Helper function for determining if we should service processes or go to
    /// sleep.
    fn processes_blocked(&self) -> bool {
        self.work.get() == 0
    }

    /// Run a closure on a specific process if it exists. If the process with a
    /// matching `AppId` does not exist at the index specified within the
    /// `AppId`, then `default` will be returned.
    ///
    /// A match will not be found if the process was removed (and there is a
    /// `None` in the process array), if the process changed its identifier
    /// (likely after being restarted), or if the process was moved to a
    /// different index in the processes array. Note that a match _will_ be
    /// found if the process still exists in the correct location in the array
    /// but is in any "stopped" state.
    pub(crate) fn process_map_or<F, R>(&self, default: R, appid: AppId, closure: F) -> R
    where
        F: FnOnce(&dyn process::ProcessType) -> R,
    {
        // We use the index in the `appid` so we can do a direct lookup.
        // However, we are not guaranteed that the app still exists at that
        // index in the processes array. To avoid additional overhead, we do the
        // lookup and check here, rather than calling `.index()`.
        let tentative_index = appid.index;

        // Get the process at that index, and if it matches, run the closure
        // on it.
        self.processes
            .get(tentative_index)
            .map_or(None, |process_entry| {
                // Check if there is any process state here, or if the entry is
                // `None`.
                process_entry.map_or(None, |process| {
                    // Check that the process stored here matches the identifier
                    // in the `appid`.
                    if process.appid() == appid {
                        Some(closure(process))
                    } else {
                        None
                    }
                })
            })
            .unwrap_or(default)
    }

    /// Run a closure on every valid process. This will iterate the array of
    /// processes and call the closure on every process that exists.
    pub(crate) fn process_each<F>(&self, closure: F)
    where
        F: Fn(&dyn process::ProcessType),
    {
        for process in self.processes.iter() {
            match process {
                Some(p) => {
                    closure(*p);
                }
                None => {}
            }
        }
    }

    /// Returns an iterator over all processes loaded by the kernel
    pub(crate) fn get_process_iter(
        &self,
    ) -> core::iter::FilterMap<
        core::slice::Iter<Option<&dyn process::ProcessType>>,
        fn(&Option<&'static dyn process::ProcessType>) -> Option<&'static dyn process::ProcessType>,
    > {
        fn keep_some(
            &x: &Option<&'static dyn process::ProcessType>,
        ) -> Option<&'static dyn process::ProcessType> {
            x
        }
        self.processes.iter().filter_map(keep_some)
    }

    /// Run a closure on every valid process. This will iterate the array of
    /// processes and call the closure on every process that exists.
    ///
    /// This is functionally the same as `process_each()`, but this method is
    /// available outside the kernel crate and requires a
    /// `ProcessManagementCapability` to use.
    pub fn process_each_capability<F>(
        &'static self,
        _capability: &dyn capabilities::ProcessManagementCapability,
        closure: F,
    ) where
        F: Fn(&dyn process::ProcessType),
    {
        for process in self.processes.iter() {
            match process {
                Some(p) => {
                    closure(*p);
                }
                None => {}
            }
        }
    }

    /// Run a closure on every process, but only continue if the closure returns
    /// `FAIL`. That is, if the closure returns any other return code than
    /// `FAIL`, that value will be returned from this function and the iteration
    /// of the array of processes will stop.
    pub(crate) fn process_until<F>(&self, closure: F) -> ReturnCode
    where
        F: Fn(&dyn process::ProcessType) -> ReturnCode,
    {
        for process in self.processes.iter() {
            match process {
                Some(p) => {
                    let ret = closure(*p);
                    if ret != ReturnCode::FAIL {
                        return ret;
                    }
                }
                None => {}
            }
        }
        ReturnCode::FAIL
    }

    /// Retrieve the `AppId` of the given app based on its identifier. This is
    /// useful if an app identifier is passed to the kernel from somewhere (such
    /// as from userspace) and needs to be expanded to a full `AppId` for use
    /// with other APIs.
    pub(crate) fn lookup_app_by_identifier(&self, identifier: usize) -> Option<AppId> {
        self.processes.iter().find_map(|&p| {
            p.map_or(None, |p2| {
                if p2.appid().id() == identifier {
                    Some(p2.appid())
                } else {
                    None
                }
            })
        })
    }

    /// Checks if the provided `AppId` is still valid given the processes stored
    /// in the processes array. Returns `true` if the AppId still refers to
    /// a valid process, and `false` if not.
    ///
    /// This is needed for `AppId` itself to implement the `.index()` command to
    /// verify that the referenced app is still at the correct index.
    pub(crate) fn appid_is_valid(&self, appid: &AppId) -> bool {
        self.processes.get(appid.index).map_or(false, |p| {
            p.map_or(false, |process| process.appid().id() == appid.id())
        })
    }

    /// Create a new grant. This is used in board initialization to setup grants
    /// that capsules use to interact with processes.
    ///
    /// Grants **must** only be created _before_ processes are initialized.
    /// Processes use the number of grants that have been allocated to correctly
    /// initialize the process's memory with a pointer for each grant. If a
    /// grant is created after processes are initialized this will panic.
    ///
    /// Calling this function is restricted to only certain users, and to
    /// enforce this calling this function requires the
    /// `MemoryAllocationCapability` capability.
    pub fn create_grant<T: Default>(
        &'static self,
        _capability: &dyn capabilities::MemoryAllocationCapability,
    ) -> Grant<T> {
        if self.grants_finalized.get() {
            panic!("Grants finalized. Cannot create a new grant.");
        }

        // Create and return a new grant.
        let grant_index = self.grant_counter.get();
        self.grant_counter.increment();
        Grant::new(self, grant_index)
    }

    /// Returns the number of grants that have been setup in the system and
    /// marks the grants as "finalized". This means that no more grants can
    /// be created because data structures have been setup based on the number
    /// of grants when this function is called.
    ///
    /// In practice, this is called when processes are created, and the process
    /// memory is setup based on the number of current grants.
    pub(crate) fn get_grant_count_and_finalize(&self) -> usize {
        self.grants_finalized.set(true);
        self.grant_counter.get()
    }

    /// Returns the number of grants that have been setup in the system and
    /// marks the grants as "finalized". This means that no more grants can
    /// be created because data structures have been setup based on the number
    /// of grants when this function is called.
    ///
    /// In practice, this is called when processes are created, and the process
    /// memory is setup based on the number of current grants.
    ///
    /// This is exposed publicly, but restricted with a capability. The intent
    /// is that external implementations of `ProcessType` need to be able to
    /// retrieve the final number of grants.
    pub fn get_grant_count_and_finalize_external(
        &self,
        _capability: &dyn capabilities::ExternalProcessCapability,
    ) -> usize {
        self.get_grant_count_and_finalize()
    }

    /// Create a new unique identifier for a process and return the identifier.
    ///
    /// Typically we just choose a larger number than we have used for any process
    /// before which ensures that the identifier is unique.
    pub(crate) fn create_process_identifier(&self) -> usize {
        self.process_identifier_max.get_and_increment()
    }

    /// Cause all apps to fault.
    ///
    /// This will call `set_fault_state()` on each app, causing the app to enter
    /// the state as if it had crashed (for example with an MPU violation). If
    /// the process is configured to be restarted it will be.
    ///
    /// Only callers with the `ProcessManagementCapability` can call this
    /// function. This restricts general capsules from being able to call this
    /// function, since capsules should not be able to arbitrarily restart all
    /// apps.
    pub fn hardfault_all_apps<C: capabilities::ProcessManagementCapability>(&self, _c: &C) {
        for p in self.processes.iter() {
            p.map(|process| {
                process.set_fault_state();
            });
        }
    }

    /// Main loop of the OS.
    ///
    /// Most of the behavior of this loop is controlled by the `Scheduler`
    /// implementation in use.
    pub fn kernel_loop<P: Platform, C: Chip, SC: Scheduler<C>>(
        &self,
        platform: &P,
        chip: &C,
        ipc: Option<&ipc::IPC>,
        scheduler: &SC,
        _capability: &dyn capabilities::MainLoopCapability,
    ) -> ! {
        chip.watchdog().setup();
        loop {
            chip.watchdog().tickle();
            unsafe {
                // Ask the scheduler if we should do tasks inside of the kernel,
                // such as handle interrupts. A scheduler may want to prioritize
                // processes instead, or there may be no kernel work to do.
                match scheduler.do_kernel_work_now(chip) {
                    true => {
                        // Execute kernel work. This includes handling
                        // interrupts and is how code in the chips/ and capsules
                        // crates is able to execute.
                        scheduler.execute_kernel_work(chip);
                    }
                    false => {
                        // No kernel work ready, so ask scheduler for a process.
                        match scheduler.next(self) {
                            SchedulingDecision::RunProcess((appid, timeslice_us)) => {
                                self.process_map_or((), appid, |process| {
                                    let (reason, time_executed) = self.do_process(
                                        platform,
                                        chip,
                                        scheduler,
                                        process,
                                        ipc,
                                        timeslice_us,
                                    );
                                    scheduler.result(reason, time_executed);
                                });
                            }
                            SchedulingDecision::TrySleep => {
                                chip.atomic(|| {
                                    // Cannot sleep if interrupts are pending,
                                    // as on most platforms unhandled interrupts
                                    // will wake the device. Also, if the only
                                    // pending interrupt occurred after the
                                    // scheduler decided to put the chip to
                                    // sleep, but before this atomic section
                                    // starts, the interrupt will not be
                                    // serviced and the chip will never wake
                                    // from sleep.
                                    if !chip.has_pending_interrupts()
                                        && !DynamicDeferredCall::global_instance_calls_pending()
                                            .unwrap_or(false)
                                    {
                                        chip.watchdog().suspend();
                                        chip.sleep();
                                        chip.watchdog().resume();
                                    }
                                });
                            }
                        }
                    }
                }
            }
        }
    }

    /// Transfer control from the kernel to a userspace process.
    ///
    /// This function is called by the main kernel loop to run userspace code.
    /// Notably, system calls from processes are handled in the kernel, *by the
    /// kernel thread* in this function, and the syscall return value is set for
    /// the process immediately. Normally, a process is allowed to continue
    /// running after calling a syscall. However, the scheduler is given an out,
    /// as `do_process()` will check with the scheduler before re-executing the
    /// process to allow it to return from the syscall. If a process yields with
    /// no callbacks pending, exits, exceeds its timeslice, or is interrupted,
    /// then `do_process()` will return.
    ///
    /// Depending on the particular scheduler in use, this function may act in a
    /// few different ways. `scheduler.continue_process()` allows the scheduler
    /// to tell the Kernel whether to continue executing the process, or to
    /// return control to the scheduler as soon as a kernel task becomes ready
    /// (either a bottom half interrupt handler or dynamic deferred call), or to
    /// continue executing the userspace process until it reaches one of the
    /// aforementioned stopping conditions. Some schedulers may not require a
    /// scheduler timer; passing `None` for the timeslice will use a null
    /// scheduler timer even if the chip provides a real scheduler timer.
    /// Schedulers can pass a timeslice (in us) of their choice, though if the
    /// passed timeslice is smaller than `MIN_QUANTA_THRESHOLD_US` the process
    /// will not execute, and this function will return immediately.
    ///
    /// This function returns a tuple indicating the reason the reason this
    /// function has returned to the scheduler, and the amount of time the
    /// process spent executing (or `None` if the process was run
    /// cooperatively). Notably, time spent in this function by the kernel,
    /// executing system calls or merely setting up the switch to/from
    /// userspace, is charged to the process.
    unsafe fn do_process<P: Platform, C: Chip, S: Scheduler<C>>(
        &self,
        platform: &P,
        chip: &C,
        scheduler: &S,
        process: &dyn process::ProcessType,
        ipc: Option<&crate::ipc::IPC>,
        timeslice_us: Option<u32>,
    ) -> (StoppedExecutingReason, Option<u32>) {
        // We must use a dummy scheduler timer if the process should be executed
        // without any timeslice restrictions. Note, a chip may not provide a
        // real scheduler timer implementation even if a timeslice is requested.
        let scheduler_timer: &dyn SchedulerTimer = if timeslice_us.is_none() {
            &() // dummy timer, no preemption
        } else {
            chip.scheduler_timer()
        };

        // Clear the scheduler timer and then start the counter. This starts the
        // process's timeslice. Since the kernel is still executing at this
        // point, the scheduler timer need not have an interrupt enabled after
        // `start()`.
        scheduler_timer.reset();
        timeslice_us.map(|timeslice| scheduler_timer.start(timeslice));

        // Need to track why the process is no longer executing so that we can
        // inform the scheduler.
        let mut return_reason = StoppedExecutingReason::NoWorkLeft;

        // Since the timeslice counts both the process's execution time and the
        // time spent in the kernel on behalf of the process (setting it up and
        // handling its syscalls), we intend to keep running the process until
        // it has no more work to do. We break out of this loop if the scheduler
        // no longer wants to execute this process or if it exceeds its
        // timeslice.
        loop {
            if scheduler_timer.has_expired()
                || scheduler_timer.get_remaining_us() <= MIN_QUANTA_THRESHOLD_US
            {
                // Process ran out of time while the kernel was executing.
                process.debug_timeslice_expired();
                return_reason = StoppedExecutingReason::TimesliceExpired;
                break;
            }

            // Check if the scheduler wishes to continue running this process.
            if !scheduler.continue_process(process.appid(), chip) {
                return_reason = StoppedExecutingReason::KernelPreemption;
                break;
            }

            match process.get_state() {
                process::State::Running => {
                    // Running means that this process expects to be running, so
                    // go ahead and set things up and switch to executing the
                    // process. Arming the scheduler timer instructs it to
                    // generate an interrupt when the timeslice has expired. The
                    // underlying timer is not affected.
                    process.setup_mpu();
<<<<<<< HEAD
                    chip.mpu().enable_mpu();
                    let context_switch_reason = process.switch_to();
                    chip.mpu().disable_mpu();
=======
                    chip.mpu().enable_app_mpu();
                    scheduler_timer.arm();
                    let context_switch_reason = process.switch_to();
                    scheduler_timer.disarm();
                    chip.mpu().disable_app_mpu();
>>>>>>> add1e631

                    // Now the process has returned back to the kernel. Check
                    // why and handle the process as appropriate.
                    match context_switch_reason {
                        Some(ContextSwitchReason::Fault) => {
                            // Let process deal with it as appropriate.
                            process.set_fault_state();
                        }
                        Some(ContextSwitchReason::SyscallFired { syscall }) => {
                            process.debug_syscall_called(syscall);

                            // Enforce platform-specific syscall filtering here.
                            //
                            // Before continuing to handle non-yield syscalls
                            // the kernel first checks if the platform wants to
                            // block that syscall for the process, and if it
                            // does, sets a return value which is returned to
                            // the calling process.
                            //
                            // Filtering a syscall (i.e. blocking the syscall
                            // from running) does not cause the process to loose
                            // its timeslice. The error will be returned
                            // immediately (assuming the process has not already
                            // exhausted its timeslice) allowing the process to
                            // decide how to handle the error.
                            if syscall != Syscall::YIELD {
                                if let Err(response) = platform.filter_syscall(process, &syscall) {
                                    process.set_syscall_return_value(response.into());
                                    continue;
                                }
                            }

                            // Handle each of the syscalls.
                            match syscall {
                                Syscall::MEMOP { operand, arg0 } => {
                                    let res = memop::memop(process, operand, arg0);
                                    if config::CONFIG.trace_syscalls {
                                        debug!(
                                            "[{:?}] memop({}, {:#x}) = {:#x} = {:?}",
                                            process.appid(),
                                            operand,
                                            arg0,
                                            usize::from(res),
                                            res
                                        );
                                    }
                                    process.set_syscall_return_value(res.into());
                                }
                                Syscall::YIELD => {
                                    if config::CONFIG.trace_syscalls {
                                        debug!("[{:?}] yield", process.appid());
                                    }
                                    process.set_yielded_state();

                                    // There might be already enqueued callbacks
                                    continue;
                                }
                                Syscall::SUBSCRIBE {
                                    driver_number,
                                    subdriver_number,
                                    callback_ptr,
                                    appdata,
                                } => {
                                    // A callback is identified as a tuple of
                                    // the driver number and the subdriver
                                    // number.
                                    let callback_id = CallbackId {
                                        driver_num: driver_number,
                                        subscribe_num: subdriver_number,
                                    };
                                    // Only one callback should exist per tuple.
                                    // To ensure that there are no pending
                                    // callbacks with the same identifier but
                                    // with the old function pointer, we clear
                                    // them now.
                                    process.remove_pending_callbacks(callback_id);

                                    let callback = NonNull::new(callback_ptr).map(|ptr| {
                                        Callback::new(
                                            process.appid(),
                                            callback_id,
                                            appdata,
                                            ptr.cast(),
                                        )
                                    });

                                    let res =
                                        platform.with_driver(
                                            driver_number,
                                            |driver| match driver {
                                                Some(d) => d.subscribe(
                                                    subdriver_number,
                                                    callback,
                                                    process.appid(),
                                                ),
                                                None => ReturnCode::ENODEVICE,
                                            },
                                        );
                                    if config::CONFIG.trace_syscalls {
                                        debug!(
                                            "[{:?}] subscribe({:#x}, {}, @{:#x}, {:#x}) = {:#x} = {:?}",
                                            process.appid(),
                                            driver_number,
                                            subdriver_number,
                                            callback_ptr as usize,
                                            appdata,
                                            usize::from(res),
                                            res
                                        );
                                    }
                                    process.set_syscall_return_value(res.into());
                                }
                                Syscall::COMMAND {
                                    driver_number,
                                    subdriver_number,
                                    arg0,
                                    arg1,
                                } => {
                                    let res =
                                        platform.with_driver(
                                            driver_number,
                                            |driver| match driver {
                                                Some(d) => d.command(
                                                    subdriver_number,
                                                    arg0,
                                                    arg1,
                                                    process.appid(),
                                                ),
                                                None => ReturnCode::ENODEVICE,
                                            },
                                        );
                                    if config::CONFIG.trace_syscalls {
                                        debug!(
                                            "[{:?}] cmd({:#x}, {}, {:#x}, {:#x}) = {:#x} = {:?}",
                                            process.appid(),
                                            driver_number,
                                            subdriver_number,
                                            arg0,
                                            arg1,
                                            usize::from(res),
                                            res
                                        );
                                    }
                                    process.set_syscall_return_value(res.into());
                                }
                                Syscall::ALLOW {
                                    driver_number,
                                    subdriver_number,
                                    allow_address,
                                    allow_size,
                                } => {
                                    let res = platform.with_driver(driver_number, |driver| {
                                        match driver {
                                            Some(d) => {
                                                match process.allow(allow_address, allow_size) {
                                                    Ok(oslice) => d.allow(
                                                        process.appid(),
                                                        subdriver_number,
                                                        oslice,
                                                    ),
                                                    Err(err) => err, /* memory not valid */
                                                }
                                            }
                                            None => ReturnCode::ENODEVICE,
                                        }
                                    });
                                    if config::CONFIG.trace_syscalls {
                                        debug!(
                                            "[{:?}] allow({:#x}, {}, @{:#x}, {:#x}) = {:#x} = {:?}",
                                            process.appid(),
                                            driver_number,
                                            subdriver_number,
                                            allow_address as usize,
                                            allow_size,
                                            usize::from(res),
                                            res
                                        );
                                    }
                                    process.set_syscall_return_value(res.into());
                                }
                            }
                        }
                        Some(ContextSwitchReason::Interrupted) => {
                            if scheduler_timer.has_expired() {
                                // This interrupt was a timeslice expiration.
                                process.debug_timeslice_expired();
                                return_reason = StoppedExecutingReason::TimesliceExpired;
                                break;
                            }
                            // Go to the beginning of loop to determine whether
                            // to break to handle the interrupt, continue
                            // executing this process, or switch to another
                            // process.
                            continue;
                        }
                        None => {
                            // Something went wrong when switching to this
                            // process. Indicate this by putting it in a fault
                            // state.
                            process.set_fault_state();
                        }
                    }
                }
                process::State::Yielded | process::State::Unstarted => {
                    // If the process is yielded or hasn't been started it is
                    // waiting for a callback. If there is a task scheduled for
                    // this process go ahead and set the process to execute it.
                    match process.dequeue_task() {
                        None => break,
                        Some(cb) => match cb {
                            Task::FunctionCall(ccb) => {
                                if config::CONFIG.trace_syscalls {
                                    debug!(
                                        "[{:?}] function_call @{:#x}({:#x}, {:#x}, {:#x}, {:#x})",
                                        process.appid(),
                                        ccb.pc,
                                        ccb.argument0,
                                        ccb.argument1,
                                        ccb.argument2,
                                        ccb.argument3,
                                    );
                                }
                                process.set_process_function(ccb);
                            }
                            Task::IPC((otherapp, ipc_type)) => {
                                ipc.map_or_else(
                                    || {
                                        assert!(
                                            false,
                                            "Kernel consistency error: IPC Task with no IPC"
                                        );
                                    },
                                    |ipc| {
                                        ipc.schedule_callback(process.appid(), otherapp, ipc_type);
                                    },
                                );
                            }
                        },
                    }
                }
                process::State::Fault => {
                    // We should never be scheduling a process in fault.
                    panic!("Attempted to schedule a faulty process");
                }
                process::State::StoppedRunning => {
                    return_reason = StoppedExecutingReason::Stopped;
                    break;
                }
                process::State::StoppedYielded => {
                    return_reason = StoppedExecutingReason::Stopped;
                    break;
                }
                process::State::StoppedFaulted => {
                    return_reason = StoppedExecutingReason::StoppedFaulted;
                    break;
                }
            }
        }

        // Check how much time the process used while it was executing, and
        // return the value so we can provide it to the scheduler.
        let time_executed_us = timeslice_us.map_or(None, |timeslice| {
            // Note, we cannot call `.has_expired()` again if it has previously
            // returned `true`, so we _must_ check the return reason first.
            if return_reason == StoppedExecutingReason::TimesliceExpired
                || scheduler_timer.has_expired()
            {
                // Note we cannot call `.get_remaining_us()` as it will return
                // an invalid value after a timeslice expiration. Instead, we
                // just return the original length of the timeslice.
                Some(timeslice)
            } else {
                let remaining = scheduler_timer.get_remaining_us();
                Some(timeslice - remaining)
            }
        });

        // Reset the scheduler timer in case it unconditionally triggers
        // interrupts upon expiration. We do not want it to expire while the
        // chip is sleeping, for example.
        scheduler_timer.reset();

        (return_reason, time_executed_us)
    }
}<|MERGE_RESOLUTION|>--- conflicted
+++ resolved
@@ -610,17 +610,10 @@
                     // generate an interrupt when the timeslice has expired. The
                     // underlying timer is not affected.
                     process.setup_mpu();
-<<<<<<< HEAD
-                    chip.mpu().enable_mpu();
+
+                    chip.mpu().enable_app_mpu();
                     let context_switch_reason = process.switch_to();
-                    chip.mpu().disable_mpu();
-=======
-                    chip.mpu().enable_app_mpu();
-                    scheduler_timer.arm();
-                    let context_switch_reason = process.switch_to();
-                    scheduler_timer.disarm();
                     chip.mpu().disable_app_mpu();
->>>>>>> add1e631
 
                     // Now the process has returned back to the kernel. Check
                     // why and handle the process as appropriate.
