--- conflicted
+++ resolved
@@ -180,21 +180,6 @@
     pub pll: Pll<'a>,
 }
 
-<<<<<<< HEAD
-#[cfg(all(
-    any(
-        feature = "stm32f410",
-        feature = "stm32f411",
-        feature = "stm32f412",
-        feature = "stm32f413",
-        feature = "stm32f423"
-    ),
-    not(any(feature = "cargo-clippy"))
-))]
-const APB1_FREQUENCY_LIMIT_MHZ: usize = 50;
-
-#[cfg(any(
-=======
 const APB1_FREQUENCY_LIMIT_MHZ: usize = if cfg!(any(
     feature = "stm32f410",
     feature = "stm32f411",
@@ -204,30 +189,12 @@
 )) {
     50
 } else if cfg!(any(
->>>>>>> 90ee49ac
     feature = "stm32f427",
     feature = "stm32f429",
     feature = "stm32f437",
     feature = "stm32f439",
     feature = "stm32f446",
     feature = "stm32f469",
-<<<<<<< HEAD
-    feature = "stm32f479"
-))]
-const APB1_FREQUENCY_LIMIT_MHZ: usize = 45;
-
-#[cfg(all(
-    any(
-        feature = "stm32f401",
-        feature = "stm32f405",
-        feature = "stm32f407",
-        feature = "stm32f415",
-        feature = "stm32f417",
-    ),
-    not(feature = "cargo-clippy")
-))]
-const APB1_FREQUENCY_LIMIT_MHZ: usize = 42;
-=======
     feature = "stm32f479",
 )) {
     45
@@ -239,7 +206,6 @@
     //feature = "stm32f417"
     42
 };
->>>>>>> 90ee49ac
 
 // APB2 frequency limit is twice the APB1 frequency limit
 const APB2_FREQUENCY_LIMIT_MHZ: usize = APB1_FREQUENCY_LIMIT_MHZ << 1;
